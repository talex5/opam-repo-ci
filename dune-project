(lang dune 1.11)
(name ocaml-ci)
(using fmt 1.0)

(generate_opam_files true)

(source (github ocurrent/ocaml-ci))
(authors "talex5@gmail.com")
(maintainers "talex5@gmail.com")

(package
 (name ocaml-ci-api)
 (synopsis "Cap'n Proto API for ocaml-ci")
 (depends
  (dune (>= "1.11"))
  current_rpc
  (capnp (>= 3.4.0))
  capnp-rpc-lwt
  dockerfile))

(package
 (name ocaml-ci-service)
 (synopsis "Test OCaml projects on GitHub")
 (depends
  (dune (>= "1.11"))
  current_git
  current_github
  current_docker
  current_web
  current_rpc
  (capnp-rpc-unix (>= 0.5.0))
  ocaml-ci-api
  conf-libev
  (dockerfile (>= 6.3.0))
<<<<<<< HEAD
  (dockerfile-opam (>= 6.3.0))
=======
  (ocaml-version (>= 2.4.0))
>>>>>>> 1b942b0e
  (alcotest (and (>= 1.0.0) :with-test))
  (alcotest-lwt (and (>= 1.0.1) :with-test))
))

(package
 (name ocaml-ci-web)
 (synopsis "Web-server frontend for ocaml-ci")
 (depends
  (dune (>= "1.11"))
  current_rpc
  current_ansi
  prometheus-app
  cmdliner
  lwt
  (cohttp-lwt-unix (>= 2.2.0))
  tyxml
  capnp-rpc-unix
  ocaml-ci-api
  conf-libev
  dockerfile
  ppx_deriving_yojson
))

(package
 (name ocaml-ci-client)
 (synopsis "Command-line client for ocaml-ci")
 (depends
  (dune (>= "1.11"))
  current_rpc
  capnp-rpc-unix
  ocaml-ci-api
  dockerfile
))<|MERGE_RESOLUTION|>--- conflicted
+++ resolved
@@ -32,11 +32,8 @@
   ocaml-ci-api
   conf-libev
   (dockerfile (>= 6.3.0))
-<<<<<<< HEAD
   (dockerfile-opam (>= 6.3.0))
-=======
   (ocaml-version (>= 2.4.0))
->>>>>>> 1b942b0e
   (alcotest (and (>= 1.0.0) :with-test))
   (alcotest-lwt (and (>= 1.0.1) :with-test))
 ))
