--- conflicted
+++ resolved
@@ -32,8 +32,8 @@
   let of_dir ~master ~head ~job dir =
     (* TODO: Check if the PR added an opam file in packages/<pkg> instead of packages/<pkg>/<pkg>.<ver> (common mistake) *)
     (* TODO: Split modified vs. added (using git diff --name-status) *)
-    let master = Current_git.Commit.id master in
-    let head = Current_git.Commit.id head in
+    let master = Current_git.Commit.hash master in
+    let head = Current_git.Commit.hash head in
     let fmt = Printf.sprintf in
     Current.Process.exec ~cwd:dir ~cancellable:true ~job ("", [|"git";"checkout";"-b";"opam-ci__cibranch";master|]) >>!= fun () ->
     Current.Process.exec ~cwd:dir ~cancellable:true ~job ("", [|"git";"merge";head|]) >>!= fun () ->
@@ -55,13 +55,9 @@
   module Key = struct
     type t = key
 
-<<<<<<< HEAD
     let digest {src; master = _} =
       (* Only keep track of [src]. We don't want to redo the whole pipeline when something is pushed on master *)
-      Current_git.Commit.id src
-=======
-    let digest t = Current_git.Commit.hash t
->>>>>>> 4c54dc72
+      Current_git.Commit.hash src
   end
 
   module Value = Analysis
