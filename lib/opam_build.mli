--- conflicted
+++ resolved
@@ -1,23 +1,7 @@
-<<<<<<< HEAD
-module Make (Docker : S.DOCKER_CONTEXT) : sig
-  type t
-
-  val base :
-    schedule:Current_cache.Schedule.t ->
-    variant:string ->
-    t
-
-  (** Build and test all the opam packages in a given build context.
-      [~variant] is the variant of the "ocurrent/opam" image.
-      [~repo] is the ID of the repository-under-test on GitHub. *)
-  val v :
-    revdep:string option ->
-    with_tests:bool ->
-    pkg:string ->
-    Docker.source ->
-    t ->
-    Docker.image Current.t
-end
-=======
-val dockerfile : base:string -> info:Analyse.Analysis.t -> variant:string -> Dockerfile.t
->>>>>>> 1b942b0e
+val dockerfile :
+  base:string ->
+  variant:string ->
+  revdep:string option ->
+  with_tests:bool ->
+  pkg:string ->
+  Dockerfile.t