--- conflicted
+++ resolved
@@ -1,11 +1,8 @@
-<<<<<<< HEAD
 val dockerfile :
+  for_user:bool ->
   base:string ->
   variant:string ->
   revdep:string option ->
   with_tests:bool ->
   pkg:string ->
-  Dockerfile.t
-=======
-val dockerfile : base:string -> info:Analyse.Analysis.t -> variant:string -> for_user:bool -> Dockerfile.t
->>>>>>> 4c54dc72
+  Dockerfile.t