--- conflicted
+++ resolved
@@ -5,21 +5,12 @@
 secrets:
   ocaml-ci-github-key:
     external: true
-<<<<<<< HEAD
-services:
-  ci:
-    image: ocaml-ci-service
-    command: --github-app-id 52344 --github-private-key-file /run/secrets/ocaml-ci-github-key --github-account-whitelist "kit-ty-kate" --confirm above-average --confirm-auto-release 120 --capnp-address=tcp:ci:9000
-=======
-  ocaml-ci-ssh-key:
-    external: true
   ocaml-ci-oauth:
     external: true
 services:
   ci:
     image: ocaml-ci-service
-    command: --github-app-id 39151 --github-private-key-file /run/secrets/ocaml-ci-github-key --github-account-whitelist "talex5,ocurrent,ocaml,mirage,avsm,samoht,kit-ty-kate,tarides,aantron,ocamllabs,realworldocaml,NathanReb,0install,gpetiot,ocaml-ppx,CraigFe,pascutto,julow,vocal-project,vbmithr,gs0510" --confirm above-average --confirm-auto-release 120 --capnp-address=tcp:ci.ocamllabs.io:8102 --github-oauth /run/secrets/ocaml-ci-oauth
->>>>>>> 1b942b0e
+    command: --github-app-id 52344 --github-private-key-file /run/secrets/ocaml-ci-github-key --github-account-whitelist "kit-ty-kate" --confirm above-average --confirm-auto-release 120 --capnp-address=tcp:ci:9000 --github-oauth /run/secrets/ocaml-ci-oauth
     environment:
       - "CI_PROFILE=production"
       - "DOCKER_BUILDKIT=1"
